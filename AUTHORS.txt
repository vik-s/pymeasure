Colin Jermain
Graham Rowlands
Minh-Hai Nguyen
Guen Prawiro-Atmodjo
Tim van Boxtel
Davide Spirito
Marcos Guimaraes
Ghislain Antony Vaillant
Ben Feinstein
Neal Reynolds
Christoph Buchner
Julian Dlugosch
Sylvain Karlen
Joseph Mittelstaedt
<<<<<<< HEAD
Vikram Sekar
=======
Troy Fox
Vikram Sekar
Casper Schippers
>>>>>>> 60a27204
<|MERGE_RESOLUTION|>--- conflicted
+++ resolved
@@ -12,10 +12,6 @@
 Julian Dlugosch
 Sylvain Karlen
 Joseph Mittelstaedt
-<<<<<<< HEAD
-Vikram Sekar
-=======
 Troy Fox
 Vikram Sekar
-Casper Schippers
->>>>>>> 60a27204
+Casper Schippers